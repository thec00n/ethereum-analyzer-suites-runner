--- conflicted
+++ resolved
@@ -121,11 +121,7 @@
     <div class="jumbotron">
       <h1 class="display-5 text-center">Analysis Tool Evaluation for the <br><a href="{{data['benchmark_link']}}">{{data['suite']}}</a> Benchmark</h1>
       <p class="text-center"><small>2018-08-23 13:27:38</small></p>
-<<<<<<< HEAD
-      <p class="lead">This page shows the results EVM code analysis tools when run over the <a href="{{data['benchmark_link']}}">{{data['suite']}}</a> benchmark suite.</p>
-=======
       <p class="lead">This page shows the results Ethereum code analysis tools when run over the <a href="{{data['benchmark_link']}}">{{data['suite']}}</a> benchmark suite.</p>
->>>>>>> 2fc87c18
       <p>The code is <a href="https://github.com/EthereumAnalysisBenchmarks/evm-analyzer-bench-suites">hosted on github</a>.
           Please suggest or contribute more benchmarks or submit <a href="https://github.com/EthereumAnalysisBenchmarks/evm-analyzer-bench-suites/issues">suggestions or issues</a>.</p>
     </div>
