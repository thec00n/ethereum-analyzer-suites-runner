# Solidity Benchmark Suites for Evaluating EVM Code-Analysis tools, and Code to Run them

<!-- markdown-toc start - Don't edit this section. Run M-x markdown-toc-refresh-toc -->
**Table of Contents**

- [Solidity Benchmark Suites for Evaluating EVM Code-Analysis tools, and Code to Run them](#solidity-benchmark-suites-for-evaluating-evm-code-analysis-tools-and-code-to-run-them)
    - [Introduction](#introduction)
    - [Cloning](#cloning)
    - [Creating reports for the existing Benchmarks](#creating-reports-for-the-existing-benchmarks)
    - [About Python Code to Run Benchmarks and Create Reports](#about-python-code-to-run-benchmarks-and-create-reports)
    - [See also](#see-also)

<!-- markdown-toc end -->


## Introduction

This repo aims to be a collection of benchmarks suites for evaluating the precision of EVM code analysis tools.

If you just want to see the reports created as a result of running the various analyzers over the benchmark suites, you can find that [here](https://ethereumanalysisbenchmarks.github.io/). 

It started out as is a fork of Suhabe Bugara's excellent benchmark
suite, and [this
link](https://diligence.consensys.net/evm-analyzer-benchmark-suite)
shows the results of runningrun some tools on this benchmarks as of May
2018.

Another benchmark we add as a git submodule is Trail of Bits [(Not So) Smart Contracts](https://github.com/trailofbits/not-so-smart-contracts).

Reports from running `runner/run.py` and `runner/report.py` are [here](https://EthereumAnalysisBenchmarks.github.io/).

## Cloning

Since there is a git submodule in this repository clone using the `--recurse-submodules` option. For example:

```console
$ git clone --recurse-submodules https://github.com/EthereumAnalysisBenchmarks/evm-analyzer-bench-suites.git
```

### Forgot to `--recurse-submodules` on clone

_Only_ If you forget the `--recurse-submodules` on the `git clone` do the following:

```console
$ git submodule init
Submodule 'benchmarks/Suhabe' (https://github.com/ConsenSys/evm-analyzer-benchmark-suite.git) registered for path 'benchmarks/Suhabe'
Submodule 'benchmarks/nssc' (https://github.com/trailofbits/not-so-smart-contracts.git) registered for path 'benchmarks/nssc'
$ git submodule update
Cloning into '/src/external-vcs/github/EthereumAnalysisBenchmarks/evm-analyzer-bench-suites/benchmarks/Suhabe'...
Cloning into '/src/external-vcs/github/EthereumAnalysisBenchmarks/evm-analyzer-bench-suites/nchmarks/nssc'...
...
```

## Benchmarks have changed?

If benchmarks change and you want to pull in the new benchmark code, use `git submodule update`.

## Creating reports for the existing Benchmarks

The reports programs are written in Python 3.6 or better. To install dependent Python packages, run:
```console
$ pip install -r requirements.txt
```

There are two programs, `runner/run.py` gathers data and `runner/report.py` formats the data to HTML. 

### run.py
Executes specified benchmark suite.
Input arguments:
- `-s`, `--suite`       Benchmark suite name. Default `Suhabe`. Currently supported: `Suhabe`, `nssc`
- `-a`, `--analyser`    Analyser to benchmark. If not set all supported analysers will be benchmarked.
                        Currently supported: `Mythril`, `Manticore`
- `-v`, `--verbose`     More verbose output; use twice for the most verbose output
- `-t`, `--timeout`     Maximum time allowed on any single benchmark. Default 7 seconds
- `--files`             Print list of files in benchmark and exit

### report.py
Creates html report based on data generated after `run.py` execution (`benchdata/` directory)
Input arguments:
- `-s`, `--suite`       Benchmark suite name. Default `Suhabe`

### Example
Here is an example of complete report generation using Mythril on the Suhabe benchmark giving Mythril 5 minutes maximum to analyze a single benchmark:

```console
$ python runner/run.py --timeout 300 --suite Suhabe --analyser Mythril
$ python runner/report.py --suite Suhabe
```

When done the directory `html/Suhabe/index.html` directory will contain the results.

<<<<<<< HEAD
## Adding additional analyser to benchmark
Source code related to analysers is located in `runner/analysers/` module. In order to add support of a new analyser:
* Implement new class inherited from `BaseAnalyser`
* New class must be **imported** in `analyser/__init__.py`
* Create configuration files with expected output in `benchconf/`
Please check existing analysers as an example.
=======
## About Python Code to Run Benchmarks and Create Reports

We assme the benchmark suite repositories is set up using in git via the `--recurse-submodules` switch described above. With this in place, the two Python programs are run in sequence to:

* run an analyzer over a benchmark suite, and
* generate HTML reports for a benchmark suite that we have gathered data for in the previous step

The first program `runner/run.py` takes a number of command-line
arguments; one of them is the name of a benchmark suite. From that it
reads two YAML configuration files for the benchmark. The first YAML
file has information about the benchmark suite: the names of the files
in the benchmarks, whether the benchmark is supposed to succeed or
fail with a vulnerability, and possibly other information. An example
of such a YAML file is
[benchconf/Suhabe.yaml](https://github.com/EthereumAnalysisBenchmarks/evm-analyzer-bench-suites/blob/master/benchconf/Suhabe.yaml). The
other YAML input configuration file is specific to the analyzer. For
Mythril on the Suhabe benchmark, it is called
[benchconf/Suhabe-Mythril.yaml](https://github.com/EthereumAnalysisBenchmarks/evm-analyzer-bench-suites/blob/master/benchconf/Suhabe-Mythril.yaml)

For each new Benchmark suite, these two YAML files will need to
exist. The second one you can start out with an empty file.

The output of
[`runner/run.py`](https://github.com/EthereumAnalysisBenchmarks/evm-analyzer-bench-suites/blob/master/runner/run.py)
is a YAML file which is stored in the folder
[`benchdata`](https://github.com/EthereumAnalysisBenchmarks/evm-analyzer-bench-suites/tree/master/benchdata)
with a subfolder under that with the name of the benchmark. For
example the output of `run.py` for the Suhabe benchmark suite will be a
file called `benchdata/Suhabe/Mythril.yaml`.

The second program, called
[`runner/report.py`](https://github.com/EthereumAnalysisBenchmarks/evm-analyzer-bench-suites/blob/master/runner/report.py),
takes the aforementioned data YAML file and creates a report from
that.  Currently it reads the data from a single analyzer. It needs to
be extended to read in data from all analyzers.
>>>>>>> e2452dc6

## See also

Pull Requests and suggestions and are welcome.

Please create a [new issue](https://github.com/EthereumAnalysisBenchmarks/evm-analyzer-benchmark-suite/issues/new) for ideas discussion.

The [wiki](https://github.com/EthereumAnalysisBenchmarks/evm-analyzer-benchmark-suite/wiki) has some commentary around the benchmarks.

See also [Building an Ethereum security benchmark](https://discourse.secureth.org/t/building-an-ethereum-security-benchmark/63).<|MERGE_RESOLUTION|>--- conflicted
+++ resolved
@@ -6,8 +6,10 @@
 - [Solidity Benchmark Suites for Evaluating EVM Code-Analysis tools, and Code to Run them](#solidity-benchmark-suites-for-evaluating-evm-code-analysis-tools-and-code-to-run-them)
     - [Introduction](#introduction)
     - [Cloning](#cloning)
-    - [Creating reports for the existing Benchmarks](#creating-reports-for-the-existing-benchmarks)
+    - [Benchmarks have changed?](#benchmarks-have-changed)
+    - [Project setup](#project-setup)
     - [About Python Code to Run Benchmarks and Create Reports](#about-python-code-to-run-benchmarks-and-create-reports)
+    - [Adding additional analyser to benchmark](#adding-additional-analyser-to-benchmark)
     - [See also](#see-also)
 
 <!-- markdown-toc end -->
@@ -22,7 +24,7 @@
 It started out as is a fork of Suhabe Bugara's excellent benchmark
 suite, and [this
 link](https://diligence.consensys.net/evm-analyzer-benchmark-suite)
-shows the results of runningrun some tools on this benchmarks as of May
+shows the results of running some tools on this benchmarks as of May
 2018.
 
 Another benchmark we add as a git submodule is Trail of Bits [(Not So) Smart Contracts](https://github.com/trailofbits/not-so-smart-contracts).
@@ -55,16 +57,21 @@
 
 If benchmarks change and you want to pull in the new benchmark code, use `git submodule update`.
 
-## Creating reports for the existing Benchmarks
+## Project setup
 
 The reports programs are written in Python 3.6 or better. To install dependent Python packages, run:
 ```console
 $ pip install -r requirements.txt
 ```
 
-There are two programs, `runner/run.py` gathers data and `runner/report.py` formats the data to HTML. 
+## About Python Code to Run Benchmarks and Create Reports
 
-### run.py
+We assme the benchmark suite repositories is set up using in git via the `--recurse-submodules` switch described above. With this in place, the two Python programs are run in sequence to:
+
+* run an analyzer over a benchmark suite, and
+* generate HTML reports for a benchmark suite that we have gathered data for in the previous step
+
+### runner/run.py (https://github.com/EthereumAnalysisBenchmarks/evm-analyzer-bench-suites/blob/master/runner/run.py)
 Executes specified benchmark suite.
 Input arguments:
 - `-s`, `--suite`       Benchmark suite name. Default `Suhabe`. Currently supported: `Suhabe`, `nssc`
@@ -72,38 +79,9 @@
                         Currently supported: `Mythril`, `Manticore`
 - `-v`, `--verbose`     More verbose output; use twice for the most verbose output
 - `-t`, `--timeout`     Maximum time allowed on any single benchmark. Default 7 seconds
-- `--files`             Print list of files in benchmark and exit
+- `--files`             Print list of files in benchmark and exit  
 
-### report.py
-Creates html report based on data generated after `run.py` execution (`benchdata/` directory)
-Input arguments:
-- `-s`, `--suite`       Benchmark suite name. Default `Suhabe`
-
-### Example
-Here is an example of complete report generation using Mythril on the Suhabe benchmark giving Mythril 5 minutes maximum to analyze a single benchmark:
-
-```console
-$ python runner/run.py --timeout 300 --suite Suhabe --analyser Mythril
-$ python runner/report.py --suite Suhabe
-```
-
-When done the directory `html/Suhabe/index.html` directory will contain the results.
-
-<<<<<<< HEAD
-## Adding additional analyser to benchmark
-Source code related to analysers is located in `runner/analysers/` module. In order to add support of a new analyser:
-* Implement new class inherited from `BaseAnalyser`
-* New class must be **imported** in `analyser/__init__.py`
-* Create configuration files with expected output in `benchconf/`
-Please check existing analysers as an example.
-=======
-## About Python Code to Run Benchmarks and Create Reports
-
-We assme the benchmark suite repositories is set up using in git via the `--recurse-submodules` switch described above. With this in place, the two Python programs are run in sequence to:
-
-* run an analyzer over a benchmark suite, and
-* generate HTML reports for a benchmark suite that we have gathered data for in the previous step
-
+**Description:**
 The first program `runner/run.py` takes a number of command-line
 arguments; one of them is the name of a benchmark suite. From that it
 reads two YAML configuration files for the benchmark. The first YAML
@@ -119,20 +97,31 @@
 For each new Benchmark suite, these two YAML files will need to
 exist. The second one you can start out with an empty file.
 
-The output of
-[`runner/run.py`](https://github.com/EthereumAnalysisBenchmarks/evm-analyzer-bench-suites/blob/master/runner/run.py)
-is a YAML file which is stored in the folder
+The output is a YAML file which is stored in the folder
 [`benchdata`](https://github.com/EthereumAnalysisBenchmarks/evm-analyzer-bench-suites/tree/master/benchdata)
 with a subfolder under that with the name of the benchmark. For
 example the output of `run.py` for the Suhabe benchmark suite will be a
 file called `benchdata/Suhabe/Mythril.yaml`.
 
-The second program, called
-[`runner/report.py`](https://github.com/EthereumAnalysisBenchmarks/evm-analyzer-bench-suites/blob/master/runner/report.py),
-takes the aforementioned data YAML file and creates a report from
-that.  Currently it reads the data from a single analyzer. It needs to
-be extended to read in data from all analyzers.
->>>>>>> e2452dc6
+### runner/report.py (https://github.com/EthereumAnalysisBenchmarks/evm-analyzer-bench-suites/blob/master/runner/report.py)
+Takes the aforementioned data YAML files and creates a HTML report from that.  
+Input arguments:
+- `-s`, `--suite`       Benchmark suite name. Default `Suhabe`,
+
+
+Here is an example of complete report generation using Mythril on the Suhabe benchmark giving Mythril 5 minutes maximum to analyze a single benchmark:
+
+```console
+$ python runner/run.py --timeout 300 --suite Suhabe --analyser Mythril
+$ python runner/report.py --suite Suhabe
+```
+
+## Adding additional analyser to benchmark
+Source code related to analysers is located in `runner/analysers/` module. In order to add support of a new analyser:
+* Implement new class inherited from `BaseAnalyser`
+* New class must be **imported** in `analyser/__init__.py`
+* Create configuration files with expected output in `benchconf/`
+Please check existing analysers as an example.
 
 ## See also
 
